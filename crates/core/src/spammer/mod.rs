pub mod blockwise;
mod spammer_trait;
pub mod timed;
pub mod tx_actor;
mod tx_callback;
pub mod util;

use crate::generator::NamedTxRequest;
use alloy::{consensus::TxEnvelope, primitives::FixedBytes};
pub use blockwise::BlockwiseSpammer;
pub use spammer_trait::Spammer;
pub use timed::TimedSpammer;
pub use tx_callback::{LogCallback, NilCallback, OnTxSent};

<<<<<<< HEAD
pub trait OnTxSent<K = String, V = String>
where
    K: Eq + std::hash::Hash + AsRef<str>,
    V: AsRef<str>,
{
    fn on_tx_sent(
        &self,
        tx_response: PendingTransactionConfig,
        req: &NamedTxRequest,
        extra: Option<HashMap<K, V>>,
        tx_handler: Option<Arc<TxActorHandle>>,
    ) -> Option<JoinHandle<()>>;
}

#[derive(Debug, Default)]
pub struct NilCallback;

pub struct LogCallback {
    pub rpc_provider: Arc<AnyProvider>,
}

impl LogCallback {
    pub fn new(rpc_provider: Arc<AnyProvider>) -> Self {
        Self { rpc_provider }
    }
}

impl OnTxSent for NilCallback {
    fn on_tx_sent(
        &self,
        _tx_res: PendingTransactionConfig,
        _req: &NamedTxRequest,
        _extra: Option<HashMap<String, String>>,
        _tx_handler: Option<Arc<TxActorHandle>>,
    ) -> Option<JoinHandle<()>> {
        // do nothing
        None
    }
}

impl OnTxSent for LogCallback {
    fn on_tx_sent(
        &self,
        tx_response: PendingTransactionConfig,
        _req: &NamedTxRequest,
        extra: Option<HashMap<String, String>>,
        tx_actor: Option<Arc<TxActorHandle>>,
    ) -> Option<JoinHandle<()>> {
        let start_timestamp = extra
            .as_ref()
            .and_then(|e| e.get("start_timestamp").map(|t| t.parse::<usize>()))?
            .unwrap_or(0);
        let kind = extra
            .as_ref()
            .and_then(|e| e.get("kind").map(|k| k.to_string()));
        let handle = tokio::task::spawn(async move {
            if let Some(tx_actor) = tx_actor {
                tx_actor
                    .cache_run_tx(*tx_response.tx_hash(), start_timestamp, kind)
                    .await
                    .expect("failed to cache run tx");
            }
        });
        Some(handle)
    }
}

#[derive(Debug)]
=======
#[derive(Clone, Debug)]
>>>>>>> b8385b22
pub enum ExecutionPayload {
    SignedTx(TxEnvelope, NamedTxRequest),
    SignedTxBundle(Vec<TxEnvelope>, Vec<NamedTxRequest>),
}

#[derive(Clone, Copy, Debug)]
pub enum SpamTrigger {
    Nil,
    BlockNumber(u64),
    Tick(u64),
    BlockHash(FixedBytes<32>),
}<|MERGE_RESOLUTION|>--- conflicted
+++ resolved
@@ -12,78 +12,7 @@
 pub use timed::TimedSpammer;
 pub use tx_callback::{LogCallback, NilCallback, OnTxSent};
 
-<<<<<<< HEAD
-pub trait OnTxSent<K = String, V = String>
-where
-    K: Eq + std::hash::Hash + AsRef<str>,
-    V: AsRef<str>,
-{
-    fn on_tx_sent(
-        &self,
-        tx_response: PendingTransactionConfig,
-        req: &NamedTxRequest,
-        extra: Option<HashMap<K, V>>,
-        tx_handler: Option<Arc<TxActorHandle>>,
-    ) -> Option<JoinHandle<()>>;
-}
-
-#[derive(Debug, Default)]
-pub struct NilCallback;
-
-pub struct LogCallback {
-    pub rpc_provider: Arc<AnyProvider>,
-}
-
-impl LogCallback {
-    pub fn new(rpc_provider: Arc<AnyProvider>) -> Self {
-        Self { rpc_provider }
-    }
-}
-
-impl OnTxSent for NilCallback {
-    fn on_tx_sent(
-        &self,
-        _tx_res: PendingTransactionConfig,
-        _req: &NamedTxRequest,
-        _extra: Option<HashMap<String, String>>,
-        _tx_handler: Option<Arc<TxActorHandle>>,
-    ) -> Option<JoinHandle<()>> {
-        // do nothing
-        None
-    }
-}
-
-impl OnTxSent for LogCallback {
-    fn on_tx_sent(
-        &self,
-        tx_response: PendingTransactionConfig,
-        _req: &NamedTxRequest,
-        extra: Option<HashMap<String, String>>,
-        tx_actor: Option<Arc<TxActorHandle>>,
-    ) -> Option<JoinHandle<()>> {
-        let start_timestamp = extra
-            .as_ref()
-            .and_then(|e| e.get("start_timestamp").map(|t| t.parse::<usize>()))?
-            .unwrap_or(0);
-        let kind = extra
-            .as_ref()
-            .and_then(|e| e.get("kind").map(|k| k.to_string()));
-        let handle = tokio::task::spawn(async move {
-            if let Some(tx_actor) = tx_actor {
-                tx_actor
-                    .cache_run_tx(*tx_response.tx_hash(), start_timestamp, kind)
-                    .await
-                    .expect("failed to cache run tx");
-            }
-        });
-        Some(handle)
-    }
-}
-
-#[derive(Debug)]
-=======
 #[derive(Clone, Debug)]
->>>>>>> b8385b22
 pub enum ExecutionPayload {
     SignedTx(TxEnvelope, NamedTxRequest),
     SignedTxBundle(Vec<TxEnvelope>, Vec<NamedTxRequest>),
