--- conflicted
+++ resolved
@@ -27,15 +27,7 @@
     S: Seeder + Send + Sync,
     P: PlanConfig<String> + Templater<String> + Send + Sync,
 {
-<<<<<<< HEAD
-    fn sent_tx_callback(&self) -> std::sync::Arc<F> {
-        self.callback_handle.clone()
-    }
-
     async fn on_spam(
-=======
-    fn on_spam(
->>>>>>> a9469378
         &self,
         scenario: &mut TestScenario<D, S, P>,
     ) -> crate::Result<Pin<Box<dyn Stream<Item = SpamTrigger> + Send>>> {
