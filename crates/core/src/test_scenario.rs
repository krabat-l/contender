--- conflicted
+++ resolved
@@ -89,7 +89,7 @@
             .map_err(|e| ContenderError::with_err(e, "failed to get chain id"))?;
 
         let mut nonces = HashMap::new();
-        let all_addrs = wallet_map.iter().map(|(k, _)| *k).collect::<Vec<Address>>();
+        let all_addrs = wallet_map.keys().copied().collect::<Vec<Address>>();
         for addr in &all_addrs {
             let nonce = rpc_client
                 .get_transaction_count(*addr)
@@ -296,7 +296,7 @@
         if !self.gas_limits.contains_key(fn_sig.as_slice()) {
             let gas_limit = self
                 .eth_client
-                .estimate_gas(&tx_req)
+                .estimate_gas(tx_req)
                 .await
                 .map_err(|e| ContenderError::with_err(e, "failed to estimate gas for tx"))?;
             self.gas_limits.insert(fn_sig, gas_limit);
@@ -501,10 +501,9 @@
                     }
                 };
 
-                for handle in handles {
-                    if let Some(handle) = handle {
-                        handle.await.expect("msg handle failed");
-                    } // ignore None values so we don't attempt to await them
+                for handle in handles.into_iter().flatten() {
+                    // ignore None values so we don't attempt to await them
+                    handle.await.expect("msg handle failed");
                 }
             }));
         }
@@ -708,15 +707,10 @@
         }
     }
 
-<<<<<<< HEAD
-    pub fn get_test_scenario(anvil: &AnvilInstance) -> TestScenario<MockDb, RandSeed, MockConfig> {
-        let seed = RandSeed::seed_from_bytes(&[0x01; 32]);
-=======
     pub async fn get_test_scenario(
         anvil: &AnvilInstance,
     ) -> TestScenario<MockDb, RandSeed, MockConfig> {
-        let seed = RandSeed::from_bytes(&[0x01; 32]);
->>>>>>> b8385b22
+        let seed = RandSeed::seed_from_bytes(&[0x01; 32]);
         let signers = &get_test_signers();
 
         TestScenario::new(
