[package]
name = "contender"
version = "0.1.0"
edition = "2021"
authors = ["Brock Smedley"]

[lib]
name = "contender_core"
path = "src/lib.rs"

[dependencies]
alloy = { workspace = true, features = ["full", "node-bindings"] }
eyre = "0.6.12"
rand = "0.8.5"
serde = { workspace = true }
futures = "0.3.30"
async-trait = "0.1.82"
<<<<<<< HEAD
csv = "1.3.0"
regex = "1.10.6"
=======
tokio = { workspace = true }

[workspace] 
members = ["cli", "sqlite_db", "testfile"]

[workspace.dependencies]
tokio = { version = "1.40.0" }
alloy = { version = "0.3.6" }
serde = "1.0.209"
>>>>>>> 215ff28e
<|MERGE_RESOLUTION|>--- conflicted
+++ resolved
@@ -15,10 +15,6 @@
 serde = { workspace = true }
 futures = "0.3.30"
 async-trait = "0.1.82"
-<<<<<<< HEAD
-csv = "1.3.0"
-regex = "1.10.6"
-=======
 tokio = { workspace = true }
 
 [workspace] 
@@ -27,5 +23,4 @@
 [workspace.dependencies]
 tokio = { version = "1.40.0" }
 alloy = { version = "0.3.6" }
-serde = "1.0.209"
->>>>>>> 215ff28e
+serde = "1.0.209"